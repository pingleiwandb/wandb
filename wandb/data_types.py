--- conflicted
+++ resolved
@@ -23,11 +23,8 @@
 import itertools
 import json
 import pprint
-<<<<<<< HEAD
 import shutil
 from six.moves import queue
-=======
->>>>>>> 2032c231
 
 import backports.tempfile
 import collections
@@ -606,16 +603,9 @@
                 len(self.columns), self.columns))
         self.data.append(list(data))
 
-<<<<<<< HEAD
     def to_json(self, run=None):
         if len(self.data) > Table.MAX_ROWS:
             logging.warn(
-=======
-    @staticmethod
-    def transform(table):
-        if len(table.data) > Table.MAX_ROWS:
-            logging.warning(
->>>>>>> 2032c231
                 "The maximum number of rows to display per step is %i." % Table.MAX_ROWS)
         return {"_type": "table", "columns": self.columns, "data": self.data[:Table.MAX_ROWS]}
 
@@ -696,7 +686,6 @@
 
         The resulting dict lets you load this object into other W&B runs.
         """
-<<<<<<< HEAD
         if not self.is_bound():
             raise RuntimeError('Value of type {} must be bound to a run with bind_to_run() before being serialized to JSON.'.format(type(self).__name__))
 
@@ -768,19 +757,6 @@
             if not audio.is_bound():
                 audio.bind_to_run(run, key, step)
 
-=======
-        if sample_rate == None:
-            raise ValueError('Missing argument "sample_rate" in wandb.Audio')
-        self.audio_data = data
-        self.sample_rate = sample_rate
-        self.caption = caption
-
-    @staticmethod
-    def transform(audio_list, out_dir, key, step):
-        if len(audio_list) > Audio.MAX_AUDIO_COUNT:
-            logging.warning(
-                "The maximum number of audio files to store per step is %i." % Audio.MAX_AUDIO_COUNT)
->>>>>>> 2032c231
         sf = util.get_module(
             "soundfile", required="wandb.Audio requires the soundfile package. To get it, run: pip install soundfile")
         base_path = os.path.join(run.dir, "media", "audio")
@@ -887,39 +863,9 @@
         else:
             raise ValueError("data must be a numpy or a file object")
 
-<<<<<<< HEAD
     @classmethod
     def get_media_subdir(self):
         return os.path.join('media', 'object3D')
-=======
-    @staticmethod
-    def transform(threeD_list, out_dir, key, step):
-        if len(threeD_list) > Object3D.MAX_3D_COUNT:
-            logging.warning(
-                "The maximum number of Object3D files to store per key is %i." % Object3D.MAX_3D_COUNT)
-        base_path = os.path.join(out_dir, "media", "object3D")
-        util.mkdir_exists_ok(base_path)
-        truncated = threeD_list[:Object3D.MAX_3D_COUNT]
-
-        filenames = []
-
-        for i, obj in enumerate(truncated):
-            # Encode the numpy array as json and send it to the server so we can use it
-            # later when needed.
-            if hasattr(obj, "numpyData"):
-                data = obj.numpyData.tolist()
-                filename = "{}_{}_{}.pts.json".format(
-                    key, step, i)
-                file_path = os.path.join(base_path, filename)
-                json.dump(data, codecs.open(file_path, 'w', encoding='utf-8'),
-                          separators=(',', ':'), sort_keys=True, indent=4)
-            else:
-                filename = "{}_{}_{}.{}".format(
-                    key, step, i, obj.extension)
-                file_path = os.path.join(base_path, filename)
-                with open(file_path, "w") as f:
-                    f.write(obj.object3D)
->>>>>>> 2032c231
 
     def to_json(self, run):
         json_dict = super(Object3D, self).to_json(run)
@@ -982,7 +928,6 @@
             1, '<base target="_blank"><link rel="stylesheet" type="text/css" href="https://app.wandb.ai/normalize.css" />')
         self.html = join.join(parts).strip()
 
-<<<<<<< HEAD
     @classmethod
     def get_media_subdir(self):
         return os.path.join('media', 'html')
@@ -995,14 +940,6 @@
     @classmethod
     def seq_to_json(cls, html_list, run, key, step):
         base_path = os.path.join(run.dir, cls.get_media_subdir())
-=======
-    @staticmethod
-    def transform(html_list, out_dir, key, step):
-        if len(html_list) > Html.MAX_HTML_COUNT:
-            logging.warning(
-                "The maximum number of html files to store per key is %i." % Html.MAX_HTML_COUNT)
-        base_path = os.path.join(out_dir, "media", "html")
->>>>>>> 2032c231
         util.mkdir_exists_ok(base_path)
         for i, h in enumerate(html_list):
             if not h.is_bound():
@@ -1038,7 +975,6 @@
         if isinstance(data_or_path, six.string_types):
             super(Image, self).__init__(data_or_path, is_tmp=False)
         else:
-<<<<<<< HEAD
             data = data_or_path
 
             PILImage = util.get_module(
@@ -1086,16 +1022,6 @@
             json_dict['caption'] = self._caption
 
         return json_dict
-=======
-            # Handle TF eager tensors
-            if hasattr(data, "numpy"):
-                data = data.numpy()
-            data = data.squeeze()  # get rid of trivial dimensions as a convenience
-            self.image = PILImage.fromarray(
-                self.to_uint8(data), mode=mode or self.guess_mode(data))
-        self.grouping = grouping
-        self.caption = caption
->>>>>>> 2032c231
 
     def guess_mode(self, data):
         """
@@ -1144,20 +1070,14 @@
         width, height = images[0]._image.size
         num_images_to_log = len(images)
 
-<<<<<<< HEAD
+        if num_images_to_log > Image.MAX_THUMBNAILS:
+            logging.warning(
+                "Only %i thumbnails will be visible in the media viewer." % Image.MAX_THUMBNAILS)
+            num_images_to_log = Image.MAX_THUMBNAILS
+
         if width * num_images_to_log > Image.MAX_DIMENSION:
             max_images_by_dimension = Image.MAX_DIMENSION // width
-            logging.warn('There will only be thumbnails for {} images. The maximum total width for a set of thumbnails is 65,500px, or {} images, each with a width of {} pixels.'.format(max_images_by_dimension, max_images_by_dimension, width))
-=======
-        if num_images_to_log > Image.MAX_IMAGES:
-            logging.warning(
-                "The maximum number of images to store per step is %i." % Image.MAX_IMAGES)
-            num_images_to_log = Image.MAX_IMAGES
-
-        if width * num_images_to_log > Image.MAX_DIMENSION:
-            max_images_by_dimension = Image.MAX_DIMENSION // width
-            logging.warning("The maximum total width for all images in a collection is 65500, or {} images, each with a width of {} pixels. Only logging the first {} images.".format(max_images_by_dimension, width, max_images_by_dimension))
->>>>>>> 2032c231
+            logging.warning("The maximum total width for all images in a collection is 65500, or {} images, each with a width of {} pixels. Only {} thumbnails will be visible.".format(max_images_by_dimension, width, max_images_by_dimension))
             num_images_to_log = max_images_by_dimension
 
         total_width = width * num_images_to_log
